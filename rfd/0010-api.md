---
authors: Alexander Klizhentas (sasha@gravitational.com), Brian Joerger (bjoerger@gravitational.com)
<<<<<<< HEAD
state: implemented
=======
state: draft
>>>>>>> 1d734eb4
---

# RFD 10 - API and Client Libraries

## What

- Unify Golang Client experience.
- Automatically generate API documentation using [protoc-gen-doc](https://github.com/pseudomuto/protoc-gen-doc).

## Why

There are several problems with the Teleport Go client libraries:

* Go library example pulls entire teleport dependency including `lib/auth` and `lib/services`.
* There is no separate client library with guarantees of compatibility with specific version of Teleport.
See examples [here](https://github.com/kubernetes/client-go#compatibility-matrix).
*  Some client logic is residing in [plugins](https://github.com/gravitational/teleport-plugins/blob/master/access/access.go), while other is in `lib/auth`.
* Code in `lib/auth` uses some concepts unfamiliar to Go users:
```go
// connectClient establishes a gRPC connection to an auth server.
func connectClient() (*auth.Client, error) {
    tlsConfig, err := LoadTLSConfig("certs/api-admin.crt", "certs/api-admin.key", "certs/api-admin.cas")
    if err != nil {
        return nil, fmt.Errorf("Failed to setup TLS config: %v", err)
    }

    // must prase addr list panics and is not necessary
    authServerAddr := utils.MustParseAddrList("127.0.0.1:3025")
    clientConfig := auth.ClientConfig{Addrs: authServerAddr, TLS: tlsConfig}

    // TLS client is the only client
    return auth.NewTLSClient(clientConfig)
```

It's also impossible to generate library in any other language other than Go due to unclear API surface. Teleport services, auth client, and proto generated files are all dependent on each other in some ways which make a clear distinction difficult. The goal is to make the dependency graph look like `Go stdlib <- proto <- client`, rather than `teleport libraries <- services <- proto <- client`.

## Details

The api package will be made a Go module, with no dependency on Teleport code outside of itself. This will allow for users to use different Teleport client and server versions together, as long as they are compatibible according to the compatibility matrix. This will also allow the api to have far fewer dependencies, which both lowers the api's import footprint and possible external compatibility issues.

In addition to separating out the client from internal Teleport libraries, the client needs several quality of life improvements. These changes include better client UX via easy credential loading, automatic version checking, better (generated) docs, and more language implementations.

### Make client independent

Keep Teleport's API layer unified, avoid having internal API vs external API layer. Everything needed for a client to use the api client should live within the `api` package.

```
github.com/gravitational/teleport/api:

go.mod
go.sum
api/
  client/
    client.go
    proto/
      authservice.proto
      authservice.pb.go
    ...
  types/
    types.proto
    types.pb.go
    wrappers/
      wrappers.proto
      wrappers.pb.go
    events/
      events.proto
      events.pb.go
    ...
  docs/
    tbd...
```

The access to the API surface is limited by role based access control.

Use Go's type aliases to refactor code into the `api` package while maintaining backwards compatibility.

```go
// Preserve full backwards compatibility
type services.Role = types.Role
type auth.Service = proto.Service
```

**Track dependencies**

Track dependencies for the `api` package to be limited to:
  * `gravitational/trace`
  * grpc google package and its dependencies
  * protobuf generated code

External libraries for things like json and yaml encoding should be refactored to use Go's built in libraries.

**Move client implementation to `api/client`**

Move relevant gRPC related `lib/auth.Client` code to `api/client`. Move the protobuf files to `client/proto`, along with any other client code that it depends on.

Leave the `lib/auth.Client` intact for backwards compatibility, internal use, and to retain functionality of our soon-to-be deprecated http client. Necessary endpoints should be refactored into the gRPC client, rather than moving the http client to the new `api` package.


**Separate Teleport services from protobuf types**

Currently, `lib/services` holds the protobuf files and types that the client in `lib/auth` depends on. These types and proto files must be moved to `api/types` to remove the dependency on `lib/services`, as well as to draw a clear distinction between client logic and business logic.

Many methods defined on these types are beyond the scope of an external client, such as Certificate Authority Rotation methods, and should be refactored back into services for internal use.

Use [protoc-gen-doc](https://github.com/pseudomuto/protoc-gen-doc) to generate gRPC API markdown documentation during the protoc build process. This will require us to improve our proto files with user-focused comments.

### Client experience improvements

**Go native user experience**

Achieve the user experience in Client with a simplified client constructor.
This should also transparently handle dialing via a proxy.

```go
import (
   "github.com/gravitational/teleport/api/client"
)

func main() {
   // TLS client is the only TLS client supported in teleport
   client, err := client.New(client.Config{
     Addrs: []string{"localhost:3025"},
     // ContextDialer is optional context dialer
     ContextDialer: net.DialContext,
     // direct TLS credentials config
     Credentials: client.TLSCreds(tls.Config)
   })
   ...
   defer client.Close()

   ping, err := client.Ping()
   ...
   fmt.Printf("Ping: %v\n", ping.Version)
}
```

```bash
$ go mod init
$ go run main.go
```

**Credential providers**

Support multiple credential providers with chaining

* client.TLSCreds(*tls.Config) loads creds from TLS config
* client.PathCreds("path") loads mounted creds from path, detects reloads
and updates the grpc transport

Support convenience method that supports and understands `~/.tsh/profile`,
so users can try testing using credentials they got from `tsh login`

```go
// for testing, use client spec that loads dialer, and credentials from profile
cfg, err := client.LoadTSHConfig()
// cfg.ContextDialer sets up dialer using tunnel dialer in tctl
// TLS creds are loaded from key store, similar how tctl does it in 5.0
client, err := client.New(cfg)
```

```bash
$ tsh login
# try client
$ go run main.go
```

**Auto version checks**

Client should verify that its implementation is compatible with
Teleport's server version by calling `Ping` and checking the version
similar to tsh logic.

### Move Access requests code into client

Move `access` workflows code into `client` subpackage with new name `workflows`:

https://github.com/gravitational/teleport-plugins/tree/master/access

Instead of a separate client, `workflows` becomes a subpackage of the api client:

```go
import (
   "github.com/gravitational/teleport/api/client"
   "github.com/gravitational/teleport/api/client/workflows"
)

func main() {
   client, err := client.New(...)
   watcher, err := workflows.NewWatcher(ctx, client, workflows.Watch{State: ...})
   ...
   defer watcher.Close()

```

### Provide simplified high level access hooks

Access hooks are too low level, add simple handler similar to http server design
with a router:

```go

func myTeamRequest(ctx context.Context, req access.Request) (access.Request, error) {
  return req, trace.AccessDenied("access denied")
}


func main() {
router := access.Router()
  // handle access requests from my team only
  router.HandleFunc(router.Match{Traits: Trait("team", "myteam")}
  srv := access.Server{
     Client: clt,
     Handler: router,
  }
```


### Improve API documentation user experience

<<<<<<< HEAD
Integrate [protoc-gen-doc](https://github.com/pseudomuto/protoc-gen-doc) generated documentation into `mkdocs` using mkdocs plugin.

### Add Python Client

To prove that the new protobuf structure works, generate a `python` version of the
golang client. Python will be the first langauge of many new client libary implementations.
=======
Integrate [protoc-gen-doc](https://github.com/pseudomuto/protoc-gen-doc) generated docs into [mkdocs](https://www.mkdocs.org/)` using mkdocs plugin. 

### Add Python Client

Generate a `python` version of the Teleport client as a proof of concept. This could be any language, and the choice to use `python` first is arbitrary.
>>>>>>> 1d734eb4


```bash
ls github.com/gravitational/teleport
api/
python/

$ pip install teleport-client
```

```python
import teleport

client = teleport.client(addr=...)
client.tokens()
```

Port router code

```python
@access.handle(clt, path=access.trait("team")):
def handle(req):
   if req.user == "bob":
      raise access.Denied("access denied")
```

Update docs to include samples in both languages, Python and Go.<|MERGE_RESOLUTION|>--- conflicted
+++ resolved
@@ -1,10 +1,6 @@
 ---
 authors: Alexander Klizhentas (sasha@gravitational.com), Brian Joerger (bjoerger@gravitational.com)
-<<<<<<< HEAD
 state: implemented
-=======
-state: draft
->>>>>>> 1d734eb4
 ---
 
 # RFD 10 - API and Client Libraries
@@ -224,20 +220,11 @@
 
 ### Improve API documentation user experience
 
-<<<<<<< HEAD
-Integrate [protoc-gen-doc](https://github.com/pseudomuto/protoc-gen-doc) generated documentation into `mkdocs` using mkdocs plugin.
+Integrate [protoc-gen-doc](https://github.com/pseudomuto/protoc-gen-doc) generated docs into [mkdocs](https://www.mkdocs.org/)` using mkdocs plugin. 
 
 ### Add Python Client
 
-To prove that the new protobuf structure works, generate a `python` version of the
-golang client. Python will be the first langauge of many new client libary implementations.
-=======
-Integrate [protoc-gen-doc](https://github.com/pseudomuto/protoc-gen-doc) generated docs into [mkdocs](https://www.mkdocs.org/)` using mkdocs plugin. 
-
-### Add Python Client
-
 Generate a `python` version of the Teleport client as a proof of concept. This could be any language, and the choice to use `python` first is arbitrary.
->>>>>>> 1d734eb4
 
 
 ```bash
